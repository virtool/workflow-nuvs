[tool.poetry]
name = "workflow-nuvs"
version = "0.0.0"
description = "A workflow for identifying novel viruses in Virtool."
authors = [
    "Ian Boyes",
    "Reece Hoffmann",
    "Blake Smith",
    "Tiansheng Sui",
    "Elizabeth Roberts",
    "Markus Swoveland",
    "Christine Wong Chong",
]
license = "MIT"

[tool.poetry.dependencies]
python = "~3.10"
biopython = "^1.79"
<<<<<<< HEAD
virtool-workflow = "^5.0.0"
rust = "^0.1.1"
hmmer = "^0.2.4"
=======
virtool-workflow = "^5.4.2"
>>>>>>> 65bb9841

[tool.poetry.group.dev.dependencies]
black = "^23.7.0"
maturin = "^0.13.1"
pre-commit = "^3.0.4"
pydantic-factories = "^1.17.0"
pytest = "^7.0.0"
pytest-asyncio = "^0.21.1"
pytest-aiohttp = "^1.0.5"
pytest-regressions = "^2.2.0"
pytest-xdist = "^2.3.0"

[build-system]
requires = ["poetry-core>=1.0.0","maturin>=0.14,<0.15"]
build-backend = "maturin"<|MERGE_RESOLUTION|>--- conflicted
+++ resolved
@@ -16,13 +16,7 @@
 [tool.poetry.dependencies]
 python = "~3.10"
 biopython = "^1.79"
-<<<<<<< HEAD
-virtool-workflow = "^5.0.0"
-rust = "^0.1.1"
-hmmer = "^0.2.4"
-=======
 virtool-workflow = "^5.4.2"
->>>>>>> 65bb9841
 
 [tool.poetry.group.dev.dependencies]
 black = "^23.7.0"
