--- conflicted
+++ resolved
@@ -26,6 +26,7 @@
 from virtool_workflow.data_model.indexes import WFIndex
 from virtool_workflow.data_model.samples import WFSample
 from virtool_workflow.data_model.subtractions import WFSubtraction
+from virtool_workflow.runtime.run_subprocess import RunSubprocess
 
 from workflow import (
     eliminate_otus,
@@ -229,11 +230,10 @@
 
 @pytest.mark.parametrize("no_subtractions", [True, False])
 async def test_eliminate_subtraction(
-<<<<<<< HEAD
-    run_subprocess, subtractions: List[WFSubtraction], work_path, no_subtractions
-=======
-    run_subprocess, subtractions: list[WFSubtraction], work_path: Path
->>>>>>> 65bb9841
+    no_subtractions: bool,
+    run_subprocess: RunSubprocess,
+    subtractions: list[WFSubtraction],
+    work_path,
 ):
     if no_subtractions:
         subtractions = []
@@ -253,6 +253,7 @@
                 assert subtracted == otu
 
 
+@pytest.mark.flaky(reruns=3)
 @pytest.mark.parametrize("paired", [False, True], ids=["unpaired", "paired"])
 async def test_reunite_pairs(paired: bool, reads: Reads, sample: WFSample, work_path):
     if paired:
